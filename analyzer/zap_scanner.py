from dotenv import load_dotenv
import os
from zapv2 import ZAPv2
import time
import streamlit as st
from reportlab.lib.pagesizes import letter
from reportlab.lib import colors
from reportlab.pdfgen import canvas
from reportlab.lib.pagesizes import letter
from reportlab.platypus import SimpleDocTemplate, Paragraph
from reportlab.lib.styles import getSampleStyleSheet
import textwrap

load_dotenv()


def configure_active_scanners(zap):
    zap.ascan.disable_all_scanners()

    # Enable Injection and Broken Access Control related scanners
    injection_ids = [
        "40018",
        "40019",
        "40020",
        "40021",
        "40022",
        "40024",
        "40027",
        "90019",
        "90020",
        "90021",
        "90035",
        "90036",
        "40003",
        "90017",
        "90029",
        "40012",
        "40014",
        "40026",
        "40016",
        "40017",
    ]  # IDs for Injection
    bac_ids = ["6", "10104", "40035", "0", "40028"]  # IDs for Broken Access Control

    st.write("Setting up Injection and Broken Access Control scanners...")

    # Enabling Injection and BAC scanners
    for scanner_id in injection_ids + bac_ids:
        zap.ascan.set_scanner_alert_threshold(
            scanner_id, "MEDIUM"
        )  # Adjust threshold as needed
        zap.ascan.set_scanner_attack_strength(
            scanner_id, "HIGH"
        )  # Set strength for more aggressive checks


def disable_passive_scanners(zap):
    zap.pscan.disable_all_scanners()  # Disable all passive scanners
    # Clear all existing alerts
    zap.core.delete_all_alerts()

<<<<<<< HEAD
def append_zap_results_to_consolidated_file(alerts):
    with open("scans/consolidated_scan_results.md", "a", encoding="utf-8") as file:
        file.write("# ZAP Scan Results\n")
        for alert in alerts:
            alert_message = f"**Risk:** {alert['risk']}\n**Name:** {alert['name']}\n**URL:** {alert['url']}\n**Description:** {alert['description']}\n**Solution:** {alert['solution']}\n**Reference:** {alert['reference']}\n---\n"
            file.write(alert_message)
=======

def generate_pdf_report(alerts):
    """Generates a PDF report using reportlab."""
    pdf_path = "scans/consolidated_scan_results.pdf"

    c = canvas.Canvas(pdf_path, pagesize=letter)
    width, height = letter

    c.setFont("Helvetica-Bold", 18)
    c.setFillColor(colors.blue)
    c.drawString(100, height - 50, "ZAP Scan Results")
    c.setFillColor(colors.black)

    y_position = height - 80  # Initial Y position

    for alert in alerts:
        # Risk: Use color coding for risk level
        c.setFont("Helvetica-Bold", 12)
        risk_color = get_risk_color(alert["risk"])
        c.setFillColor(risk_color)
        wrapped_text = textwrap.fill(f"Risk: {alert['risk']}", width=80)
        y_position = _draw_text(c, wrapped_text, y_position, width)

        # Name
        c.setFont("Helvetica-Bold", 12)
        wrapped_text = textwrap.fill(f"Name: {alert['name']}", width=80)
        y_position = _draw_text(c, wrapped_text, y_position, width)

        c.setFillColor(colors.black)

        # URL
        c.setFont("Helvetica", 12)
        wrapped_text = textwrap.fill(f"URL: {alert['url']}", width=80)
        y_position = _draw_text(c, wrapped_text, y_position, width)

        # Description (long text)
        c.setFont("Helvetica", 12)
        wrapped_text = textwrap.fill(f"Description: {alert['description']}", width=80)
        y_position = _draw_text(c, wrapped_text, y_position, width)

        # Solution (formatted as bullet points)
        c.setFont("Helvetica", 12)
        wrapped_text = textwrap.fill(f"Solution: {alert['solution']}", width=80)
        y_position = _draw_text(c, wrapped_text, y_position, width)

        # Reference (formatted as a link)
        c.setFont("Helvetica-Oblique", 12)
        wrapped_text = textwrap.fill(f"Reference: {alert['reference']}", width=80)
        y_position = _draw_text(c, wrapped_text, y_position, width)

        # Divider line
        c.setFont("Helvetica", 10)
        c.setFillColor(colors.grey)
        c.drawString(100, y_position, "-" * 50)
        y_position -= 20

        if y_position < 50:  # Avoid writing too low
            c.showPage()
            c.setFont("Helvetica", 12)
            y_position = height - 50

    c.save()


def _draw_text(canvas, text, y_position, page_width):
    """Helper function to handle line wrapping and drawing text."""
    lines = text.split("\n")
    for line in lines:
        if y_position < 50:  # Avoid writing too low
            canvas.showPage()
            y_position = letter[1] - 50
        canvas.drawString(100, y_position, line)
        y_position -= 14  # Move down by 14px for the next line
    return y_position


def get_risk_color(risk_level):
    """Returns color based on the risk level."""
    if risk_level == "High":
        return colors.red
    elif risk_level == "Medium":
        return colors.orange
    elif risk_level == "Low":
        return colors.green
    elif risk_level == "Information":
        return colors.blue
    return colors.black  # Default to black for unknown risk levels

>>>>>>> 27c07c28

def scan_url(target, scan_depth=1):
    # Initialize ZAP API
    api_key = os.getenv("ZAP_API_KEY")
    if not api_key:
        st.error("ZAP_API_KEY not found in environment variables.")
        return

    zap = ZAPv2(
        proxies={"http": "http://localhost:8081", "https": "http://localhost:8081"},
        apikey=api_key,
    )

    # disable_passive_scanners(zap)
    configure_active_scanners(zap)

    try:
        st.write(f"Starting Spider scan on: {target} with depth: {scan_depth}")
        zap.spider.scan(url=target, maxchildren=scan_depth)
        time.sleep(5)  # Reduce wait time to give the spider time to start
    except Exception as e:
        st.error(f"Error starting Spider scan: {e}")
        return  # Stop if Spider scan fails

    # Wait for Spider scan to complete
    while int(zap.spider.status()) < 100:
        time.sleep(2)
    st.write("Spider scan completed. Starting Active scan.")

    try:
        zap.ascan.scan(url=target)
    except Exception as e:
        st.error(f"Error starting Active scan: {e}")
        return  # Stop if Active scan fails

    progress = st.progress(0)
    while int(zap.ascan.status()) < 100:
        progress.progress(int(zap.ascan.status()))
        time.sleep(5)
    progress.progress(100)
    st.write("Active scan completed. Fetching alerts...")

    try:
        alerts = zap.core.alerts(baseurl=target)
    except Exception as e:
        st.error(f"Error fetching alerts: {e}")
        return  # Stop if alerts can't be fetched

    with open("scans/zap_scan_results.txt", "w", encoding="utf-8") as file:
        for alert in alerts:
            alert_message = f"🛑 **[{alert['risk']}] {alert['name']}**\n🔗 **URL:** {alert['url']}\n\n"
            # alert_message = f"[{alert['risk']}] {alert['name']} - {alert['url']}\n"
            st.write(alert_message)
            file.write(alert_message)

    generate_pdf_report(alerts)

    st.success("Scanning completed. Results saved to consolidated_scan_results.pdf.")<|MERGE_RESOLUTION|>--- conflicted
+++ resolved
@@ -59,14 +59,6 @@
     # Clear all existing alerts
     zap.core.delete_all_alerts()
 
-<<<<<<< HEAD
-def append_zap_results_to_consolidated_file(alerts):
-    with open("scans/consolidated_scan_results.md", "a", encoding="utf-8") as file:
-        file.write("# ZAP Scan Results\n")
-        for alert in alerts:
-            alert_message = f"**Risk:** {alert['risk']}\n**Name:** {alert['name']}\n**URL:** {alert['url']}\n**Description:** {alert['description']}\n**Solution:** {alert['solution']}\n**Reference:** {alert['reference']}\n---\n"
-            file.write(alert_message)
-=======
 
 def generate_pdf_report(alerts):
     """Generates a PDF report using reportlab."""
@@ -155,7 +147,6 @@
         return colors.blue
     return colors.black  # Default to black for unknown risk levels
 
->>>>>>> 27c07c28
 
 def scan_url(target, scan_depth=1):
     # Initialize ZAP API
