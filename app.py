import streamlit as st
import httpx
import asyncio
from models.vulnerability import VulnerabilityReport
from utils.latex_generator import LatexGenerator  # Keep for now
import os
from datetime import datetime
from analyzer.zap_scanner import scan_url
from analyzer.wapiti_scanner import run_wapiti  # Import the Wapiti scanner
from analyzer.injection_scanners import (
    run_sqlmap,
    run_commix,
    run_sstimap,
    run_XSStrike,
)

from zapv2 import ZAPv2


zap = ZAPv2(
    proxies={"http": "http://localhost:8081", "https": "http://localhost:8081"},
    apikey=os.getenv("ZAP_API_KEY"),
)


# --- Helper Functions ---
def is_valid_repo_url(url: str) -> bool:
    return url.startswith("http://") or url.startswith("https://")


def is_valid_scan_url(url: str) -> bool:
    return url.startswith("http://") or url.startswith("https://")


# --- UI Setup ---
st.set_page_config(page_title="INSPECTIFY", layout="wide")
st.title("INSPECTIFY")
st.write("Tool for analyzing code and scanning web applications for vulnerabilities.")

with st.sidebar:
    st.markdown("<h1 style='font-size: 3em;'>INSPECTIFY</h1>", unsafe_allow_html=True)

    st.header("Select task")
    tabs = st.tabs(["Code Analysis", "Vulnerability Scanning"])

    with tabs[0]:
        input_type = st.radio(
            "Select Input Type", ["Upload Code File", "Provide Repository URL"]
        )

        if input_type == "Upload Code File":
            uploaded_files = st.file_uploader(
                "Upload Code File(s)",
                type=[
                    "py",
                    "js",
                    "java",
                    "cpp",
                    "c",
                    "cs",
                    "go",
                    "rb",
                    "php",
                    "rs",
                    "swift",
                    "kt",
                    "scala",
                ],
                accept_multiple_files=True,
            )
            if uploaded_files:
                st.write(f"You have uploaded {len(uploaded_files)} file(s).")
            repo_url = None
            branch = None
            scan_depth = None

        else:  # input_type == "Provide Repository URL"
            repo_url = st.text_input("Repository URL")
            branch = st.text_input("Branch", "main")
            scan_depth = st.number_input("Scan Depth", min_value=1, value=3)
            uploaded_files = None

        analyze_button = st.button("Analyze")

    with tabs[1]:
        st.write("Vulnerability Scanning (Injection and Broken Access Control)")
        target_url = st.text_input("Enter URL to scan")
        scan_depth = st.number_input("Scan Depth", min_value=1, max_value=10, value=1)  # Change to number input for depth

        # Center the "Start Scan" button and make it fill the space
        col1, col2, col3 = st.columns([1, 2, 1])
        with col2:
            scan_button = st.button("Start Scan", use_container_width=True)

if scan_button:
    if target_url:
        if is_valid_scan_url(target_url):
            st.header("OWASP ZAP Scan:")
            st.write(f"Scanning URL: {target_url} with depth: {scan_depth}")
            scan_url(target_url, scan_depth)
            st.markdown("---")
            st.header("Wapiti Scan:")
<<<<<<< HEAD
            run_wapiti(target_url, scan_depth)  # Run Wapiti after ZAP with scan depth
=======
            run_wapiti(
                target_url, scan_options
            )  # Run Wapiti after ZAP with scan options
>>>>>>> 27c07c28
            st.markdown("---")
            st.header("SQLMap Scan:")
            run_sqlmap(target_url, scan_depth)  # Run SQLMap scan
            st.markdown("---")
            st.header("XSStrike Scan:")
            run_XSStrike(target_url, scan_depth)  # Run XSStrike scan
            st.markdown("---")
            st.header("COMMIX Scan:")
            run_commix(target_url, scan_depth)  # Run Commix scan
            st.markdown("---")
            st.header("SSTImap Scan:")
            run_sstimap(target_url, scan_depth)  # Run SSTImap scan
            st.markdown("---")

            # Change the scan button to a download button
            with open("scans/consolidated_scan_results.pdf", "rb") as file:
                st.session_state.scan_results_pdf = file.read()

            st.download_button(
                label="📥 Download Consolidated Scan Results (PDF)",
                data=st.session_state.scan_results_pdf,
                file_name="consolidated_scan_results.pdf",
                mime="application/pdf",
            )

        else:
            st.error(
                "Invalid URL. Please enter a valid URL starting with http:// or https://."
            )
    else:
        st.error("Please enter a URL to scan.")


# --- Analysis Logic (using httpx for requests to FastAPI) ---
async def analyze_code_file(files):
    print("--- Starting analyze_code_file (Streamlit) ---")
    async with httpx.AsyncClient(timeout=30.0) as client:
        files_data = []
        for file in files:
            print(f"  Processing file: {file.name}")
            files_data.append(("files", (file.name, file.getvalue(), file.type)))
        print(f"  Files data prepared: {files_data}")

        try:
            print("  Sending POST request to FastAPI...")
            response = await client.post(
                "http://127.0.0.1:8001/analyze/file", files=files_data
            )
            print(f"  Received response. Status: {response.status_code}")
            response.raise_for_status()
            report = VulnerabilityReport(**response.json())
            print("  Response parsed successfully.")
            return report
        except httpx.RequestError as e:
            print(f"  Network error: {e}")
            st.error(f"Network error: {e}")
            return None
        except httpx.HTTPStatusError as e:
            print(f"  Server error: {e.response.status_code} - {e.response.text}")
            st.error(f"Server error: {e.response.status_code} - {e.response.text}")
            return None
        except Exception as e:
            print(f"  Unexpected error: {e}")
            st.error(f"Unexpected error: {e}")
            return None
        finally:
            print("--- Finishing analyze_code_file (Streamlit) ---")


async def analyze_repo(repo_url, branch, scan_depth):
    print("--- Starting analyze_repo (Streamlit) ---")
    async with httpx.AsyncClient(timeout=30.0) as client:
        try:
            print("  Sending POST request to FastAPI...")
            response = await client.post(
                "http://127.0.0.1:8001/analyze/repository",
                json={
                    "repository_url": repo_url,
                    "branch": branch,
                    "scan_depth": scan_depth,
                },
            )
            print(f"  Received response. Status: {response.status_code}")
            response.raise_for_status()
            report = VulnerabilityReport(**response.json())
            print("  Response parsed successfully.")
            return report
        except httpx.RequestError as e:
            print(f"  Network error: {e}")
            st.error(f"Network error: {e}")
            return None
        except httpx.HTTPStatusError as e:
            print(f"  Server error: {e.response.status_code} - {e.response.text}")
            st.error(f"Server error: {e.response.status_code} - {e.response.text}")
            return None
        except Exception as e:
            print(f"  Unexpected error: {e}")
            st.error(f"Unexpected error: {e}")
            return None
        finally:
            print("--- Finishing analyze_repo (Streamlit) ---")


# --- Main Analysis Execution ---
if analyze_button:
    if input_type == "Upload Code File" and uploaded_files:
        with st.spinner("Analyzing code..."):
            report = asyncio.run(analyze_code_file(uploaded_files))
            if report:
                # --- Display Results Directly on the Page ---
                st.header("Vulnerability Report")
                st.subheader("Summary")
                if report.summary:
                    col1, col2, col3, col4, col5, col6 = st.columns(6)
                    col1.metric("Total", report.summary["total"])
                    col2.metric("Critical", report.summary["critical"])
                    col3.metric("High", report.summary["high"])
                    col4.metric("Medium", report.summary["medium"])
                    col5.metric("Low", report.summary["low"])
                    col6.metric("Info", report.summary["info"])
                st.metric(
                    "Risk Score",
                    (
                        f"{report.risk_score:.2f}"
                        if report.risk_score is not None
                        else "N/A"
                    ),
                )

                st.subheader("Detailed Vulnerabilities")
                for vuln in report.vulnerabilities:
                    with st.expander(
                        f"{vuln.type} - {vuln.severity} - {vuln.location.file_path}:{vuln.location.start_line}"
                    ):
                        st.write(f"**Description:** {vuln.description}")
                        st.write(f"**Impact:** {vuln.impact}")
                        st.write(f"**Remediation:** {vuln.remediation}")
                        st.write(
                            f"**CWE ID:** [{vuln.cwe_id}](https://cwe.mitre.org/data/definitions/{vuln.cwe_id}.html)"
                        )
                        st.write(f"**OWASP Category:** {vuln.owasp_category}")
                        st.write(f"**CVSS Score:** {vuln.cvss_score}")
                        if vuln.references:
                            st.write("**References:**")
                            for ref in vuln.references:
                                st.write(f"- [{ref}]({ref})")

                        if vuln.proof_of_concept:
                            st.write("**Proof of Concept:**")  # Just write the heading
                            st.code(
                                vuln.proof_of_concept, language="python"
                            )  # Display the code

                        if vuln.secure_code_example:
                            st.write(
                                "**Secure Code Example:**"
                            )  # Just write the heading
                            st.code(
                                vuln.secure_code_example, language="python"
                            )  # Display the code

                st.subheader("Chained Vulnerabilities")
                for chain in report.chained_vulnerabilities:
                    with st.expander(
                        f"Chain - Combined Severity: {chain.combined_severity}"
                    ):
                        st.write(f"**Attack Path:** {chain.attack_path}")
                        st.write(f"**Likelihood:** {chain.likelihood}")
                        st.write("**Prerequisites:**")
                        for prereq in chain.prerequisites:
                            st.write(f"- {prereq}")
                        st.write(
                            f"**Mitigation Priority:** {chain.mitigation_priority}"
                        )

    elif input_type == "Provide Repository URL" and repo_url:
        if not is_valid_repo_url(repo_url):
            st.error("Invalid repository URL.")
        else:
            with st.spinner("Analyzing repository..."):
                report = asyncio.run(analyze_repo(repo_url, branch, scan_depth))
                if report:
                    # --- Display Results Directly on the Page ---
                    st.header("Vulnerability Report")
                    st.subheader("Summary")
                    if report.summary:
                        col1, col2, col3, col4, col5, col6 = st.columns(6)
                        col1.metric("Total", report.summary["total"])
                        col2.metric("Critical", report.summary["critical"])
                        col3.metric("High", report.summary["high"])
                        col4.metric("Medium", report.summary["medium"])
                        col5.metric("Low", report.summary["low"])
                        col6.metric("Info", report.summary["info"])
                    st.metric(
                        "Risk Score",
                        (
                            f"{report.risk_score:.2f}"
                            if report.risk_score is not None
                            else "N/A"
                        ),
                    )

                    st.subheader("Detailed Vulnerabilities")
                    for vuln in report.vulnerabilities:
                        with st.expander(
                            f"{vuln.type} - {vuln.severity} - {vuln.location.file_path}:{vuln.location.start_line}"
                        ):
                            st.write(f"**Description:** {vuln.description}")
                            st.write(f"**Impact:** {vuln.impact}")
                            st.write(f"**Remediation:** {vuln.remediation}")
                            st.write(
                                f"**CWE ID:** [{vuln.cwe_id}](https://cwe.mitre.org/data/definitions/{vuln.cwe_id}.html)"
                            )
                            st.write(f"**OWASP Category:** {vuln.owasp_category}")
                            st.write(f"**CVSS Score:** {vuln.cvss_score}")
                            if vuln.references:
                                st.write("**References:**")
                                for ref in vuln.references:
                                    st.write(f"- [{ref}]({ref})")
                            if vuln.proof_of_concept:
                                st.write(
                                    "**Proof of Concept:**"
                                )  # Just write the heading
                                st.code(
                                    vuln.proof_of_concept, language="python"
                                )  # Display the code

                            if vuln.secure_code_example:
                                st.write(
                                    "**Secure Code Example:**"
                                )  # Just write the heading
                                st.code(
                                    vuln.secure_code_example, language="python"
                                )  # Display the code

                    st.subheader("Chained Vulnerabilities")
                    for chain in report.chained_vulnerabilities:
                        with st.expander(
                            f"Chain - Combined Severity: {chain.combined_severity}"
                        ):
                            st.write(f"**Attack Path:** {chain.attack_path}")
                            st.write(f"**Likelihood:** {chain.likelihood}")
                            st.write("**Prerequisites:**")
                            for prereq in chain.prerequisites:
                                st.write(f"- {prereq}")
                            st.write(
                                f"**Mitigation Priority:** {chain.mitigation_priority}"
                            )

    else:
        st.error("Please provide either a code file or a repository URL.")<|MERGE_RESOLUTION|>--- conflicted
+++ resolved
@@ -100,13 +100,7 @@
             scan_url(target_url, scan_depth)
             st.markdown("---")
             st.header("Wapiti Scan:")
-<<<<<<< HEAD
             run_wapiti(target_url, scan_depth)  # Run Wapiti after ZAP with scan depth
-=======
-            run_wapiti(
-                target_url, scan_options
-            )  # Run Wapiti after ZAP with scan options
->>>>>>> 27c07c28
             st.markdown("---")
             st.header("SQLMap Scan:")
             run_sqlmap(target_url, scan_depth)  # Run SQLMap scan
